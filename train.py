#
# Copyright (C) 2023, Inria
# GRAPHDECO research group, https://team.inria.fr/graphdeco
# All rights reserved.
#
# This software is free for non-commercial, research and evaluation use 
# under the terms of the LICENSE.md file.
#
# For inquiries contact  george.drettakis@inria.fr
#

import os
import torch
from random import randint
from utils.loss_utils import l1_loss, ssim
from gaussian_renderer import render, network_gui
import sys
from scene import Scene, GaussianModel
from utils.general_utils import safe_state
import uuid
from tqdm import tqdm
from utils.image_utils import psnr
from argparse import ArgumentParser, Namespace
from arguments import ModelParams, PipelineParams, OptimizationParams
<<<<<<< HEAD
from robust_loss import calculate_mask, calculate_mask_proba, RobustLoss
=======
from robust_loss import calculate_mask
from segment_overlap import segment_overlap
>>>>>>> 9a44b45b
from torchvision.transforms import ToPILImage
import os
import numpy as np
<<<<<<< HEAD
import gc
import torch.optim as optim


=======
import json
>>>>>>> 9a44b45b

try:
    from torch.utils.tensorboard import SummaryWriter

    TENSORBOARD_FOUND = True
except ImportError:
    TENSORBOARD_FOUND = False

<<<<<<< HEAD
def training(dataset, opt, pipe, testing_iterations, saving_iterations, checkpoint_iterations, checkpoint, debug_from):
    gc.collect()
    torch.cuda.empty_cache()
=======

def training(dataset, opt, pipe, config, testing_iterations, saving_iterations, checkpoint_iterations, checkpoint,
             debug_from):
>>>>>>> 9a44b45b
    first_iter = 0
    tb_writer = prepare_output_and_logger(dataset, dataset, opt, pipe, config)
    gaussians = GaussianModel(dataset.sh_degree)
    scene = Scene(dataset, gaussians, config)
    gaussians.training_setup(opt)
    if checkpoint:
        (model_params, first_iter) = torch.load(checkpoint)
        gaussians.restore(model_params, opt)

    bg_color = [1, 1, 1] if dataset.white_background else [0, 0, 0]
    background = torch.tensor(bg_color, dtype=torch.float32, device="cuda")

    iter_start = torch.cuda.Event(enable_timing=True)
    iter_end = torch.cuda.Event(enable_timing=True)

    epoch = 0
    viewpoint_stack = scene.getTrainCameras().copy()
    ema_loss_for_log = 0.0
    progress_bar = tqdm(range(first_iter, opt.iterations), desc="Training progress")
    first_iter += 1

    # init masks
<<<<<<< HEAD
    all_residuals = torch.ones((len(viewpoint_stack), viewpoint_stack[0].image_height, viewpoint_stack[0].image_width), dtype=torch.float32, device="cuda")
=======
    all_masks = torch.ones((len(viewpoint_stack), viewpoint_stack[0].image_height, viewpoint_stack[0].image_width),
                           dtype=torch.float32, device="cuda")
>>>>>>> 9a44b45b
    uid_to_image_name = np.empty(len(viewpoint_stack), dtype=object)
    calculate_mask = RobustLoss()

    optimizer_thresholds = optim.SGD([{'params': calculate_mask.parameters()}], lr=0.1)


    for iteration in range(first_iter, opt.iterations + 1):
        if network_gui.conn == None:
            network_gui.try_connect()
        while network_gui.conn != None:
            try:
                net_image_bytes = None
                custom_cam, do_training, pipe.convert_SHs_python, pipe.compute_cov3D_python, keep_alive, scaling_modifer = network_gui.receive()
                if custom_cam != None:
                    net_image = render(custom_cam, gaussians, pipe, background, scaling_modifer)["render"]
                    net_image_bytes = memoryview((torch.clamp(net_image, min=0, max=1.0) * 255).byte().permute(1, 2,
                                                                                                               0).contiguous().cpu().numpy())
                network_gui.send(net_image_bytes, dataset.source_path)
                if do_training and ((iteration < int(opt.iterations)) or not keep_alive):
                    break
            except Exception as e:
                network_gui.conn = None

        iter_start.record()

        gaussians.update_learning_rate(iteration)

        # Every 1000 its we increase the levels of SH up to a maximum degree
        if iteration % 1000 == 0:
            gaussians.oneupSHdegree()

        # Pick a random Camera
        if not viewpoint_stack:
            viewpoint_stack = scene.getTrainCameras().copy()
            epoch += 1
        viewpoint_cam = viewpoint_stack.pop(randint(0, len(viewpoint_stack) - 1))

        # Render
        if (iteration - 1) == debug_from:
            pipe.debug = True

        bg = torch.rand(3, device="cuda") if opt.random_background else background

        render_pkg = render(viewpoint_cam, gaussians, pipe, bg)
        image, viewspace_point_tensor, visibility_filter, radii = render_pkg["render"], render_pkg["viewspace_points"], \
            render_pkg["visibility_filter"], render_pkg["radii"]

        # Loss
        gt_image = viewpoint_cam.original_image.cuda()

<<<<<<< HEAD
        # break gradient from rendering
        with torch.no_grad():
            residuals = torch.linalg.vector_norm(image - gt_image, dim=(0))

        #mask = calculate_mask(residuals)
        old_residual = all_residuals[viewpoint_cam.uid]
        mask = calculate_mask(old_residual)
        #gt_image = gt_image * old_mask
        #image = image * old_mask
        gt_image = gt_image * mask
        image = image * mask
=======
        residuals = torch.linalg.vector_norm(image - gt_image, dim=(0))
        mask = calculate_mask(residuals)

        if config["use_segmentation"]:
            mask = segment_overlap(mask, viewpoint_cam.segments, config).to('cuda')

        old_mask = all_masks[viewpoint_cam.uid]

        if epoch >= config["mask_start_epoch"]:
            gt_image = gt_image * old_mask
            image = image * old_mask
>>>>>>> 9a44b45b

        Ll1 = l1_loss(image, gt_image)
        lambda_reg = 1e-1 #withoout additional layers
        #lambda_reg = 1.5*1e-1
        #lambda_reg = 0
        regularization = lambda_reg * torch.mean((1-mask).flatten())
        loss_mask = (1.0 - opt.lambda_dssim) * Ll1 + opt.lambda_dssim * (1.0 - ssim(image, gt_image)) + regularization

        optimizer_thresholds.zero_grad()
        loss_mask.backward()
        optimizer_thresholds.step()

        mask = torch.round(mask)
        gt_image = gt_image * mask
        image = image * mask
        Ll1 = l1_loss(image, gt_image)
        loss = (1.0 - opt.lambda_dssim) * Ll1 + opt.lambda_dssim * (1.0 - ssim(image, gt_image)) 

        all_residuals[viewpoint_cam.uid] = residuals
        uid_to_image_name[viewpoint_cam.uid] = viewpoint_cam.image_name
        iter_end.record()
        if iteration % config["save_mask_interval"] == 0:
            if not os.path.exists(os.path.join(scene.model_path, 'masks')):
                path = os.path.join(scene.model_path, 'masks')
                os.mkdir(path)

            for i, mask in enumerate(all_residuals[:50]):
                to_pil = ToPILImage()
                image = to_pil(calculate_mask(mask))
                image.save(f'{scene.model_path}/masks/mask_{iteration}_{uid_to_image_name[i]}.png')

        with torch.no_grad():
            # Progress bar
            ema_loss_for_log = 0.4 * loss.item() + 0.6 * ema_loss_for_log
            if iteration % 10 == 0:
                progress_bar.set_postfix({"Loss": f"{ema_loss_for_log:.{7}f}"})
                progress_bar.update(10)
            if iteration == opt.iterations:
                progress_bar.close()

            # Log and save
            training_report(tb_writer, iteration, Ll1, loss, l1_loss, iter_start.elapsed_time(iter_end),
                            testing_iterations, scene, render, (pipe, background))
            if (iteration in saving_iterations):
                print("\n[ITER {}] Saving Gaussians".format(iteration))
                scene.save(iteration)

            # Densification
            if iteration < opt.densify_until_iter:
                # Keep track of max radii in image-space for pruning
                gaussians.max_radii2D[visibility_filter] = torch.max(gaussians.max_radii2D[visibility_filter],
                                                                     radii[visibility_filter])
                gaussians.add_densification_stats(viewspace_point_tensor, visibility_filter)

                if iteration > opt.densify_from_iter and iteration % opt.densification_interval == 0:
                    size_threshold = 20 if iteration > opt.opacity_reset_interval else None
                    gaussians.densify_and_prune(opt.densify_grad_threshold, 0.005, scene.cameras_extent, size_threshold)

                if iteration % opt.opacity_reset_interval == 0 or (
                        dataset.white_background and iteration == opt.densify_from_iter):
                    gaussians.reset_opacity()

            # Optimizer step
            if iteration < opt.iterations:
                gaussians.optimizer.step()
                gaussians.optimizer.zero_grad(set_to_none=True)

            if (iteration in checkpoint_iterations):
                print("\n[ITER {}] Saving Checkpoint".format(iteration))
                torch.save((gaussians.capture(), iteration), scene.model_path + "/chkpnt" + str(iteration) + ".pth")

    if not os.path.exists(os.path.join(scene.model_path, 'masks')):
        path = os.path.join(scene.model_path, 'masks')
        os.mkdir(path)

    for i, mask in enumerate(all_residuals[:50]):
        to_pil = ToPILImage()
        image = to_pil(torch.round(calculate_mask(mask)))
        image.save(f'{scene.model_path}/masks/mask_end_{uid_to_image_name[i]}.png')


def prepare_output_and_logger(args, dataset, opt, pipe, config):
    if not args.model_path:
        if os.getenv('OAR_JOB_ID'):
            unique_str = os.getenv('OAR_JOB_ID')
        else:
            unique_str = str(uuid.uuid4())
        args.model_path = os.path.join("./output/", unique_str[0:10])

    # Set up output folder
    print("Output folder: {}".format(args.model_path))
    os.makedirs(args.model_path, exist_ok=True)
    with open(os.path.join(args.model_path, "cfg_args"), 'w') as cfg_log_f:
        cfg_log_f.write(str(Namespace(**vars(args))))

    # Save training configuration
    print(f"Saving training config at {os.path.join(args.model_path, 'config.json')}")
    config = {"Model Params": dataset.__dict__, "Optimization Params": opt.__dict__, "Pipeline Params": pipe.__dict__,
              "Robust Params": config}
    with open(os.path.join(args.model_path, "config.json"), 'w') as file:
        json.dump(config, file, indent=4, sort_keys=True)

    # Create Tensorboard writer
    tb_writer = None
    if TENSORBOARD_FOUND:
        tb_writer = SummaryWriter(args.model_path)
    else:
        print("Tensorboard not available: not logging progress")
    return tb_writer


def training_report(tb_writer, iteration, Ll1, loss, l1_loss, elapsed, testing_iterations, scene: Scene, renderFunc,
                    renderArgs):
    if tb_writer:
        tb_writer.add_scalar('train_loss_patches/l1_loss', Ll1.item(), iteration)
        tb_writer.add_scalar('train_loss_patches/total_loss', loss.item(), iteration)
        tb_writer.add_scalar('iter_time', elapsed, iteration)

    # Report test and samples of training set
    if iteration in testing_iterations:
        torch.cuda.empty_cache()
        validation_configs = ({'name': 'test', 'cameras': scene.getTestCameras()},
                              {'name': 'train',
                               'cameras': [scene.getTrainCameras()[idx % len(scene.getTrainCameras())] for idx in
                                           range(5, 30, 5)]})

        for config in validation_configs:
            if config['cameras'] and len(config['cameras']) > 0:
                l1_test = 0.0
                psnr_test = 0.0
                for idx, viewpoint in enumerate(config['cameras']):
                    image = torch.clamp(renderFunc(viewpoint, scene.gaussians, *renderArgs)["render"], 0.0, 1.0)
                    gt_image = torch.clamp(viewpoint.original_image.to("cuda"), 0.0, 1.0)
                    if tb_writer and (idx < 5):
                        tb_writer.add_images(config['name'] + "_view_{}/render".format(viewpoint.image_name),
                                             image[None], global_step=iteration)
                        if iteration == testing_iterations[0]:
                            tb_writer.add_images(config['name'] + "_view_{}/ground_truth".format(viewpoint.image_name),
                                                 gt_image[None], global_step=iteration)
                    l1_test += l1_loss(image, gt_image).mean().double()
                    psnr_test += psnr(image, gt_image).mean().double()
                psnr_test /= len(config['cameras'])
                l1_test /= len(config['cameras'])
                print("\n[ITER {}] Evaluating {}: L1 {} PSNR {}".format(iteration, config['name'], l1_test, psnr_test))
                if tb_writer:
                    tb_writer.add_scalar(config['name'] + '/loss_viewpoint - l1_loss', l1_test, iteration)
                    tb_writer.add_scalar(config['name'] + '/loss_viewpoint - psnr', psnr_test, iteration)

        if tb_writer:
            tb_writer.add_histogram("scene/opacity_histogram", scene.gaussians.get_opacity, iteration)
            tb_writer.add_scalar('total_points', scene.gaussians.get_xyz.shape[0], iteration)
        torch.cuda.empty_cache()


if __name__ == "__main__":
    torch.cuda.empty_cache()
    # Set up command line argument parser
    parser = ArgumentParser(description="Training script parameters")
    lp = ModelParams(parser)
    op = OptimizationParams(parser)
    pp = PipelineParams(parser)
    parser.add_argument('--ip', type=str, default="127.0.0.1")
    parser.add_argument('--port', type=int, default=6009)
    parser.add_argument('--debug_from', type=int, default=-1)
    parser.add_argument('--detect_anomaly', action='store_true', default=False)
    parser.add_argument("--test_iterations", nargs="+", type=int, default=[7_000, 30_000])
    parser.add_argument("--save_iterations", nargs="+", type=int, default=[7_000, 30_000])
    parser.add_argument("--quiet", action="store_true")
    parser.add_argument("--checkpoint_iterations", nargs="+", type=int, default=[])
    parser.add_argument("--start_checkpoint", type=str, default=None)
    parser.add_argument("--config", type=str, default="config.json")
    args = parser.parse_args(sys.argv[1:])
    args.save_iterations.append(args.iterations)

    print("Optimizing " + args.model_path)

    # Initialize system state (RNG)
    safe_state(args.quiet)

    # Load robust Gaussians config
    with open(args.config, 'r') as file:
        robust_params = json.load(file)
    if not 'debug' in robust_params:
        robust_params['debug'] = False

    # Start GUI server, configure and run training
    network_gui.init(args.ip, args.port)
    torch.autograd.set_detect_anomaly(args.detect_anomaly)
    training(lp.extract(args), op.extract(args), pp.extract(args), robust_params, args.test_iterations,
             args.save_iterations, args.checkpoint_iterations, args.start_checkpoint, args.debug_from)

    # All done
    print("\nTraining complete.")<|MERGE_RESOLUTION|>--- conflicted
+++ resolved
@@ -22,23 +22,15 @@
 from utils.image_utils import psnr
 from argparse import ArgumentParser, Namespace
 from arguments import ModelParams, PipelineParams, OptimizationParams
-<<<<<<< HEAD
 from robust_loss import calculate_mask, calculate_mask_proba, RobustLoss
-=======
 from robust_loss import calculate_mask
 from segment_overlap import segment_overlap
->>>>>>> 9a44b45b
 from torchvision.transforms import ToPILImage
 import os
 import numpy as np
-<<<<<<< HEAD
+import json
 import gc
 import torch.optim as optim
-
-
-=======
-import json
->>>>>>> 9a44b45b
 
 try:
     from torch.utils.tensorboard import SummaryWriter
@@ -47,15 +39,10 @@
 except ImportError:
     TENSORBOARD_FOUND = False
 
-<<<<<<< HEAD
-def training(dataset, opt, pipe, testing_iterations, saving_iterations, checkpoint_iterations, checkpoint, debug_from):
-    gc.collect()
-    torch.cuda.empty_cache()
-=======
 
 def training(dataset, opt, pipe, config, testing_iterations, saving_iterations, checkpoint_iterations, checkpoint,
              debug_from):
->>>>>>> 9a44b45b
+    torch.cuda.empty_cache()
     first_iter = 0
     tb_writer = prepare_output_and_logger(dataset, dataset, opt, pipe, config)
     gaussians = GaussianModel(dataset.sh_degree)
@@ -78,12 +65,8 @@
     first_iter += 1
 
     # init masks
-<<<<<<< HEAD
     all_residuals = torch.ones((len(viewpoint_stack), viewpoint_stack[0].image_height, viewpoint_stack[0].image_width), dtype=torch.float32, device="cuda")
-=======
-    all_masks = torch.ones((len(viewpoint_stack), viewpoint_stack[0].image_height, viewpoint_stack[0].image_width),
-                           dtype=torch.float32, device="cuda")
->>>>>>> 9a44b45b
+
     uid_to_image_name = np.empty(len(viewpoint_stack), dtype=object)
     calculate_mask = RobustLoss()
 
@@ -134,7 +117,6 @@
         # Loss
         gt_image = viewpoint_cam.original_image.cuda()
 
-<<<<<<< HEAD
         # break gradient from rendering
         with torch.no_grad():
             residuals = torch.linalg.vector_norm(image - gt_image, dim=(0))
@@ -142,23 +124,14 @@
         #mask = calculate_mask(residuals)
         old_residual = all_residuals[viewpoint_cam.uid]
         mask = calculate_mask(old_residual)
+
+        if config["use_segmentation"]:
+            mask = segment_overlap(mask, viewpoint_cam.segments, config).to('cuda')
+
         #gt_image = gt_image * old_mask
         #image = image * old_mask
         gt_image = gt_image * mask
         image = image * mask
-=======
-        residuals = torch.linalg.vector_norm(image - gt_image, dim=(0))
-        mask = calculate_mask(residuals)
-
-        if config["use_segmentation"]:
-            mask = segment_overlap(mask, viewpoint_cam.segments, config).to('cuda')
-
-        old_mask = all_masks[viewpoint_cam.uid]
-
-        if epoch >= config["mask_start_epoch"]:
-            gt_image = gt_image * old_mask
-            image = image * old_mask
->>>>>>> 9a44b45b
 
         Ll1 = l1_loss(image, gt_image)
         lambda_reg = 1e-1 #withoout additional layers
@@ -175,7 +148,7 @@
         gt_image = gt_image * mask
         image = image * mask
         Ll1 = l1_loss(image, gt_image)
-        loss = (1.0 - opt.lambda_dssim) * Ll1 + opt.lambda_dssim * (1.0 - ssim(image, gt_image)) 
+        loss = (1.0 - opt.lambda_dssim) * Ll1 + opt.lambda_dssim * (1.0 - ssim(image, gt_image))
 
         all_residuals[viewpoint_cam.uid] = residuals
         uid_to_image_name[viewpoint_cam.uid] = viewpoint_cam.image_name
